import 'dart:async';
import 'dart:typed_data';
import 'package:flutter/services.dart';

/// Class that represents the photo of a [Contact]
class Photo {
  Uri _photoUri;
  Uri _thumbnailUri;
  Uint8List _bytes;
  Uint8List _thumbnailBytes;

  Photo(Uri photoUri, Uri thumbnailUri) {
    this._photoUri = photoUri;
    this._thumbnailUri = thumbnailUri;
  }

  /// Gets the full size photo Uri
  Uri get uri => this._photoUri;

  /// Gets the thumbnail photo Uri
  Uri get thumbnailUri => this._thumbnailUri;

  /// Get the bytes of the photo.
  /// By default the returned bytes are the thumbnail representation
  /// of the contact's photo. To retrieve the full size photo the
  /// optional parameter [fullSize] must by set to 'true';
  Future<Uint8List> readBytes({bool fullSize = false}) async {
    if (fullSize) {
      return await _readFullSizeBytes();
    } else {
      return await _readThumbnailBytes();
    }
  }

  Future<Uint8List> _readThumbnailBytes() async {
    if (this._thumbnailUri != null && this._thumbnailBytes == null) {
      var photoQuery = new ContactPhotoQuery();
      this._thumbnailBytes =
          await photoQuery.queryContactPhoto(this._thumbnailUri);
    }
    return _thumbnailBytes;
  }

  Future<Uint8List> _readFullSizeBytes() async {
    if (this._photoUri != null && this._bytes == null) {
      var photoQuery = new ContactPhotoQuery();
      this._bytes =
          await photoQuery.queryContactPhoto(this._photoUri, fullSize: true);
    }
    return _bytes;
  }
}

/// A contact's photo query
class ContactPhotoQuery {
  static ContactPhotoQuery _instance;
  final MethodChannel _channel;

  factory ContactPhotoQuery() {
    if (_instance == null) {
      final MethodChannel methodChannel = const MethodChannel(
          "plugins.babariviere.com/queryContactPhoto",
          const StandardMethodCodec());
      _instance = new ContactPhotoQuery._private(methodChannel);
    }
    return _instance;
  }

  ContactPhotoQuery._private(this._channel);

  /// Get the bytes of the photo specified by [uri].
  /// To get the full size of contact's photo the optional
  /// parameter [fullSize] must be set to true. By default
  /// the returned photo is the thumbnail representation of
  /// the contact's photo.
  Future<Uint8List> queryContactPhoto(Uri uri, {bool fullSize = false}) async {
    return await _channel.invokeMethod(
        "getContactPhoto", {"photoUri": uri.path, "fullSize": fullSize});
  }
}

/// A contact of yours
class Contact {
  String _fullName;
  String _firstName;
  String _lastName;
  String _address;
  Photo _photo;

  Contact(String address,
      {String firstName, String lastName, String fullName, Photo photo}) {
    this._address = address;
    this._firstName = firstName;
    this._lastName = lastName;
    if (fullName == null) {
      this._fullName = _firstName + " " + _lastName;
    } else {
      this._fullName = fullName;
    }
    this._photo = photo;
  }

  Contact.fromJson(String address, Map data) {
    this._address = address;
    if (data == null) return;
    if (data.containsKey("first")) {
      this._firstName = data["first"];
    }
    if (data.containsKey("last")) {
      this._lastName = data["last"];
    }
    if (data.containsKey("name")) {
      this._fullName = data["name"];
    }
    if (data.containsKey("photo") && data.containsKey("thumbnail")) {
      this._photo =
          new Photo(Uri.parse(data["photo"]), Uri.parse(data["thumbnail"]));
    }
  }

  String get fullName => this._fullName;

  String get firstName => this._firstName;

  String get lastName => this._lastName;

  String get address => this._address;

  Photo get photo => this._photo;
}

/// Called when sending SMS failed
typedef void ContactHandlerFail(Object e);

/// A contact query
class ContactQuery {
  static ContactQuery _instance;
  final MethodChannel _channel;
  static Map<String, Contact> queried = {};
  static Map<String, bool> inProgress = {};

  factory ContactQuery() {
    if (_instance == null) {
      final MethodChannel methodChannel = const MethodChannel(
          "plugins.babariviere.com/queryContact", const JSONMethodCodec());
      _instance = new ContactQuery._private(methodChannel);
    }
    return _instance;
  }

  ContactQuery._private(this._channel);

  Future<Contact> queryContact(String address) async {
    if (address == null) {
      throw ("address is null");
    }
    if (queried.containsKey(address) && queried[address] != null) {
      return queried[address];
    }
    if (inProgress.containsKey(address) && inProgress[address] == true) {
      throw ("already requested");
    }
    inProgress[address] = true;
    return await _channel
        .invokeMethod("getContact", {"address": address}).then((dynamic val) {
      Contact contact = new Contact.fromJson(address, val);
      queried[address] = contact;
      inProgress[address] = false;
      return contact;
    });
  }
}

class UserProfile {
  String _fullName;
  Photo _photo;
  List<String> _addresses = new List<String>();

  UserProfile();

  UserProfile._fromJson(Map data) {
    if (data.containsKey("name")) {
      this._fullName = data["name"];
    }
    if (data.containsKey("photo") && data.containsKey("thumbnail")) {
      this._photo =
          new Photo(Uri.parse(data["photo"]), Uri.parse(data["thumbnail"]));
    }
    if (data.containsKey("addresses")) {
<<<<<<< HEAD
      for (final address in data["addresses"]) {
        _addresses.add(address);
      }
=======
      _addresses = List.from(data["addresses"]);
>>>>>>> f823cd18
    }
  }

  String get fullName => _fullName;

  Photo get photo => _photo;

  List<String> get addresses => _addresses;
}

class UserProfileProvider {
  static UserProfileProvider _instance;
  final MethodChannel _channel;

  factory UserProfileProvider() {
    if (_instance == null) {
      final MethodChannel methodChannel = const MethodChannel(
          "plugins.babariviere.com/userProfile", const JSONMethodCodec());
      _instance = new UserProfileProvider._private(methodChannel);
    }
    return _instance;
  }

  UserProfileProvider._private(this._channel);

  Future<UserProfile> getUserProfile() async {
    return await _channel.invokeMethod("getUserProfile").then((dynamic val) {
      return new UserProfile._fromJson(val);
    });
  }
}<|MERGE_RESOLUTION|>--- conflicted
+++ resolved
@@ -187,13 +187,7 @@
           new Photo(Uri.parse(data["photo"]), Uri.parse(data["thumbnail"]));
     }
     if (data.containsKey("addresses")) {
-<<<<<<< HEAD
-      for (final address in data["addresses"]) {
-        _addresses.add(address);
-      }
-=======
       _addresses = List.from(data["addresses"]);
->>>>>>> f823cd18
     }
   }
 
