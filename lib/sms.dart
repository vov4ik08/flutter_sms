/// An SMS library for flutter
library sms;

import 'dart:async';

import 'package:flutter/services.dart';
import 'package:sms/contact.dart';

enum SmsMessageState {
  Sending,
  Sent,
  Delivered,
  None,
}

enum SmsMessageKind {
  Sent,
  Received,
  Draft,
}

/// A SMS Message
class SmsMessage implements Comparable<SmsMessage> {
  int _id;
  int _threadId;
  String _address;
  String _body;
  bool _read;
  DateTime _date;
  DateTime _dateSent;
  SmsMessageKind _kind;
  SmsMessageState _state = SmsMessageState.None;
  int _otherId = 0;
  static int _currentVal = 0;

  SmsMessage(this._address, this._body,
      {int id,
      int threadId,
      bool read,
      DateTime date,
      DateTime dateSent,
      SmsMessageKind kind}) {
    this._id = id;
    this._threadId = threadId;
    this._read = read;
    this._date = date;
    this._dateSent = dateSent;
    this._kind = kind;

    _otherId = _currentVal++;
  }

  /// Read message fron JSON
  ///
  /// Format:
  ///
  /// ```json
  /// {
  ///   "address": "phone-number-here",
  ///   "body": "text message here"
  /// }
  /// ```
  SmsMessage.fromJson(Map data) {
    this._address = data["address"];
    this._body = data["body"];
    if (data.containsKey("_id")) {
      this._id = data["_id"];
    }
    if (data.containsKey("thread_id")) {
      this._threadId = data["thread_id"];
    }
    if (data.containsKey("read")) {
      this._read = data["read"] as int == 1;
    }
    if (data.containsKey("kind")) {
      this._kind = data["kind"];
    }
    if (data.containsKey("date")) {
      this._date = new DateTime.fromMillisecondsSinceEpoch(data["date"]);
    }
    if (data.containsKey("date_sent")) {
      this._dateSent =
          new DateTime.fromMillisecondsSinceEpoch(data["date_sent"]);
    }

    _otherId = _currentVal++;
  }

  /// Convert SMS to map
  Map get toMap {
    Map res = {};
    if (_address != null) {
      res["address"] = _address;
    }
    if (_body != null) {
      res["body"] = _body;
    }
    if (_id != null) {
      res["_id"] = _id;
    }
    if (_threadId != null) {
      res["thread_id"] = _threadId;
    }
    if (_read != null) {
      res["read"] = _read;
    }
    if (_date != null) {
      res["date"] = _date.millisecondsSinceEpoch;
    }
    if (_dateSent != null) {
      res["dateSent"] = _dateSent.millisecondsSinceEpoch;
    }
    return res;
  }

  /// Get message id
  int get id => this._id;

  /// Get thread id
  int get threadId => this._threadId;

  /// Get sender, alias phone number
  String get sender => this._address;

  /// Get address, alias phone number
  String get address => this._address;

  /// Get message body
  String get body => this._body;

  /// Check if message is read
  bool get isRead => this._read;

  /// Get date
  DateTime get date => this._date;

  /// Get date sent
  DateTime get dateSent => this._dateSent;

  /// Get message kind
  SmsMessageKind get kind => this._kind;

  /// Set message kind
  set kind(SmsMessageKind kind) => this._kind = kind;

  /// Set message date
  set date(DateTime date) => this._date = date;

  set state(SmsMessageState state) {
    this._state = state;
    print("state for: " + _otherId.toString() + " is " + state.toString());
  }

  @override
  int compareTo(SmsMessage other) {
    return other._id - this._id;
  }
}

/// A SMS thread
class SmsThread {
  int _id;
  String _address;
  Contact _contact;
  List<SmsMessage> _messages = [];

  SmsThread(int id) : this._id = id;

  /// Create a thread from a list of message, the id will be taken from
  /// the first message
  SmsThread.fromMessages(List<SmsMessage> messages) {
    if (messages == null || messages.length == 0) {
      return;
    }
    this._id = messages[0].threadId;
    this._address = messages[0].address;
    for (var msg in messages) {
      if (msg.threadId == _id) {
        this._messages.add(msg);
      }
    }
  }

  /// Add a message at the end
  void addMessage(SmsMessage msg) {
    if (msg.threadId == _id) {
      _messages.add(msg);
      if (this._address == null) {
        this._address = msg.address;
      }
    }
  }

  /// Add a message at the start
  void addNewMessage(SmsMessage msg) {
    if (msg.threadId == _id) {
      _messages.insert(0, msg);
      if (this._address == null) {
        this._address = msg.address;
      }
    }
  }

  /// Set contact through contact query
  Future findContact() async {
    ContactQuery query = new ContactQuery();
    Contact contact = await query.queryContact(this._address);
    if (contact != null) {
      this._contact = contact;
    }
  }

  /// Get messages from thread
  List<SmsMessage> get messages => this._messages;

  /// Get address
  String get address => this._address;

  /// Set messages in thread
  set messages(List<SmsMessage> messages) => this._messages = messages;

  /// Get thread id
  int get id => this._id;

  /// Get thread id (for compatibility)
  int get threadId => this._id;

  /// Get contact info
  Contact get contact => this._contact;

  /// Set contact info
  set contact(Contact contact) => this._contact = contact;
}

/// A SMS receiver that creates a stream of SMS
///
///
/// Usage:
///
/// ```dart
/// var receiver = SmsReceiver();
/// receiver.onSmsReceived.listen((SmsMessage msg) => ...);
/// ```
class SmsReceiver {
  static SmsReceiver _instance;
  final EventChannel _channel;
  Stream<SmsMessage> _onSmsReceived;

  factory SmsReceiver() {
    if (_instance == null) {
      final EventChannel eventChannel = const EventChannel(
          "plugins.babariviere.com/recvSMS", const JSONMethodCodec());
      _instance = new SmsReceiver._private(eventChannel);
    }
    return _instance;
  }

  SmsReceiver._private(this._channel);

  /// Create a stream that collect received SMS
  Stream<SmsMessage> get onSmsReceived {
    if (_onSmsReceived == null) {
      print("Creating sms receiver");
      _onSmsReceived = _channel.receiveBroadcastStream().map((dynamic event) {
        SmsMessage msg = new SmsMessage.fromJson(event);
        msg.kind = SmsMessageKind.Received;
        return msg;
      });
    }
    return _onSmsReceived;
  }
}

/// A SMS sender
class SmsSender {
  static SmsSender _instance;
  final MethodChannel _channel;
  final EventChannel _stateChannel;
  Stream<dynamic> _onSmsStatusChange;

  factory SmsSender() {
    if (_instance == null) {
      final MethodChannel methodChannel = const MethodChannel(
          "plugins.babariviere.com/sendSMS", const JSONMethodCodec());

      final EventChannel stateChannel = const EventChannel(
          "plugins.babariviere.com/statusSMS");

      _instance = new SmsSender._private(methodChannel, stateChannel);
    }
    return _instance;
  }

  SmsSender._private(this._channel, this._stateChannel) {
    _onSmsStatusChange = _stateChannel.receiveBroadcastStream();
  }

  /// Send an SMS
  ///
  /// Take a message in argument + 2 functions that will be called on success or on error
  ///
  /// This function will not set automatically thread id, you have to do it
  Future<SmsMessage> sendSms(SmsMessage msg) async {
    if (msg == null || msg.address == null || msg.body == null) {
      if (msg == null) {
        throw ("no given message");
      } else if (msg.address == null) {
        throw ("no given address");
      } else if (msg.body == null) {
        throw ("no given body");
      }
      return null;
    }
    await _channel.invokeMethod("sendSMS", msg.toMap);
<<<<<<< HEAD
    SmsMessage message = new SmsMessage(
        msg.address,
        msg.body,
        threadId: msg.threadId,
        date: new DateTime.now(),
        kind: SmsMessageKind.Sent
    );

    _onSmsStatusChange.listen((Object state){
      switch(state.toString()){
        case 'sent':
          message.state = SmsMessageState.Sent;
          break;
        case 'delivered':
          message.state = SmsMessageState.Delivered;
          break;
      }
    }, onError: (Object error) {
      print(error);
    });

    return message;
=======
    return new SmsMessage(msg.address, msg.body,
        threadId: msg.threadId,
        date: new DateTime.now(),
        kind: SmsMessageKind.Sent);
>>>>>>> c88a3e60
  }
}

enum SmsQueryKind { Inbox, Sent, Draft }

/// A SMS query
class SmsQuery {
  static SmsQuery _instance;
  final MethodChannel _channel;

  factory SmsQuery() {
    if (_instance == null) {
      final MethodChannel methodChannel = const MethodChannel(
          "plugins.babariviere.com/querySMS", const JSONMethodCodec());
      _instance = new SmsQuery._private(methodChannel);
    }
    return _instance;
  }

  SmsQuery._private(this._channel);

  /// Wrapper for query only one kind
  Future<List<SmsMessage>> _querySmsWrapper(
      {int start,
      int count,
      String address,
      int threadId,
      SmsQueryKind kind: SmsQueryKind.Inbox}) async {
    Map arguments = {};
    if (start != null && start >= 0) {
      arguments["start"] = start;
    }
    if (count != null && count > 0) {
      arguments["count"] = count;
    }
    if (address != null && address.isNotEmpty) {
      arguments["address"] = address;
    }
    if (threadId != null && threadId >= 0) {
      arguments["thread_id"] = threadId;
    }
    String function;
    SmsMessageKind msgKind;
    if (kind == SmsQueryKind.Inbox) {
      function = "getInbox";
      msgKind = SmsMessageKind.Received;
    } else if (kind == SmsQueryKind.Sent) {
      function = "getSent";
      msgKind = SmsMessageKind.Sent;
    } else {
      function = "getDraft";
      msgKind = SmsMessageKind.Draft;
    }
    return await _channel.invokeMethod(function, arguments).then((dynamic val) {
      List<SmsMessage> list = [];
      for (Map data in val) {
        SmsMessage msg = new SmsMessage.fromJson(data);
        msg.kind = msgKind;
        list.add(msg);
      }
      return list;
    });
  }

  /// Query a list of SMS
  Future<List<SmsMessage>> querySms(
      {int start,
      int count,
      String address,
      int threadId,
      List<SmsQueryKind> kinds: const [SmsQueryKind.Inbox],
      bool sort: true}) async {
    List<SmsMessage> result = [];
    for (var kind in kinds) {
      result
        ..addAll(await this._querySmsWrapper(
          start: start,
          count: count,
          address: address,
          threadId: threadId,
          kind: kind,
        ));
    }
    if (sort == true) {
      result.sort((a, b) => a.compareTo(b));
    }
    return (result);
  }

  /// Query multiple thread by id
  Future<List<SmsThread>> queryThreads(List<int> threadsId,
      {List<SmsQueryKind> kinds: const [SmsQueryKind.Inbox]}) async {
    List<SmsThread> threads = <SmsThread>[];
    for (var id in threadsId) {
      final thread = new SmsThread(id);
      thread.messages = await this.querySms(threadId: id, kinds: kinds);
      await thread.findContact();
      threads.add(thread);
    }
    return threads;
  }

  /// Get all SMS
  Future<List<SmsMessage>> get getAllSms async {
    return this.querySms(
        kinds: [SmsQueryKind.Sent, SmsQueryKind.Inbox, SmsQueryKind.Draft]);
  }

  /// Get all threads
  Future<List<SmsThread>> get getAllThreads async {
    List<SmsMessage> messages = await this.getAllSms;
    Map<int, List<SmsMessage>> filtered = {};
    messages.forEach((msg) {
      if (!filtered.containsKey(msg.threadId)) {
        filtered[msg.threadId] = [];
      }
      filtered[msg.threadId].add(msg);
    });
    List<SmsThread> threads = <SmsThread>[];
    for (var k in filtered.keys) {
      final thread = new SmsThread.fromMessages(filtered[k]);
      await thread.findContact();
      threads.add(thread);
    }
    return threads;
  }
}<|MERGE_RESOLUTION|>--- conflicted
+++ resolved
@@ -312,7 +312,6 @@
       return null;
     }
     await _channel.invokeMethod("sendSMS", msg.toMap);
-<<<<<<< HEAD
     SmsMessage message = new SmsMessage(
         msg.address,
         msg.body,
@@ -335,12 +334,6 @@
     });
 
     return message;
-=======
-    return new SmsMessage(msg.address, msg.body,
-        threadId: msg.threadId,
-        date: new DateTime.now(),
-        kind: SmsMessageKind.Sent);
->>>>>>> c88a3e60
   }
 }
 
