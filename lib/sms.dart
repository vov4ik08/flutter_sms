/// An SMS library for flutter
library sms;

import 'dart:async';

import 'package:flutter/services.dart';
import 'package:sms/contact.dart';

/// State of a message
///
///
enum SmsMessageState {
  Sending,
  Sent,
  Delivered,
  None,
}

enum SmsMessageKind {
  Sent,
  Received,
  Draft,
}

/// A SMS Message
class SmsMessage implements Comparable<SmsMessage> {
  int _id;
  int _threadId;
  String _address;
  String _body;
  bool _read;
  DateTime _date;
  DateTime _dateSent;
  SmsMessageKind _kind;
  SmsMessageState _state = SmsMessageState.None;
  Function(int) onStateUpdate;

  SmsMessage(this._address, this._body,
      {int id,
      int threadId,
      bool read,
      DateTime date,
      DateTime dateSent,
      SmsMessageKind kind}) {
    this._id = id;
    this._threadId = threadId;
    this._read = read;
    this._date = date;
    this._dateSent = dateSent;
    this._kind = kind;
  }

  /// Read message fron JSON
  ///
  /// Format:
  ///
  /// ```json
  /// {
  ///   "address": "phone-number-here",
  ///   "body": "text message here"
  /// }
  /// ```
  SmsMessage.fromJson(Map data) {
    this._address = data["address"];
    this._body = data["body"];
    if (data.containsKey("_id")) {
      this._id = data["_id"];
    }
    if (data.containsKey("thread_id")) {
      this._threadId = data["thread_id"];
    }
    if (data.containsKey("read")) {
      this._read = data["read"] as int == 1;
    }
    if (data.containsKey("kind")) {
      this._kind = data["kind"];
    }
    if (data.containsKey("date")) {
      this._date = new DateTime.fromMillisecondsSinceEpoch(data["date"]);
    }
    if (data.containsKey("date_sent")) {
      this._dateSent =
          new DateTime.fromMillisecondsSinceEpoch(data["date_sent"]);
    }
  }

  /// Convert SMS to map
  Map get toMap {
    Map res = {};
    if (_address != null) {
      res["address"] = _address;
    }
    if (_body != null) {
      res["body"] = _body;
    }
    if (_id != null) {
      res["_id"] = _id;
    }
    if (_threadId != null) {
      res["thread_id"] = _threadId;
    }
    if (_read != null) {
      res["read"] = _read;
    }
    if (_date != null) {
      res["date"] = _date.millisecondsSinceEpoch;
    }
    if (_dateSent != null) {
      res["dateSent"] = _dateSent.millisecondsSinceEpoch;
    }
    return res;
  }

  addStateListener(Function(int) listener) {
    this.onStateUpdate = listener;
  }

  stateUpdate(SmsMessageState state) {
    this._state = state;
    if (onStateUpdate != null) {

    }
  }

  /// Get message id
  int get id => this._id;

  /// Get thread id
  int get threadId => this._threadId;

  /// Get sender, alias phone number
  String get sender => this._address;

  /// Get address, alias phone number
  String get address => this._address;

  /// Get message body
  String get body => this._body;

  /// Check if message is read
  bool get isRead => this._read;

  /// Get date
  DateTime get date => this._date;

  /// Get date sent
  DateTime get dateSent => this._dateSent;

  /// Get message kind
  SmsMessageKind get kind => this._kind;

  /// Set message kind
  set kind(SmsMessageKind kind) => this._kind = kind;

  /// Set message date
  set date(DateTime date) => this._date = date;

  /// Get message state
  get state => this._state;

  @override
  int compareTo(SmsMessage other) {
    return other._id - this._id;
  }
}

/// A SMS thread
class SmsThread {
  int _id;
  String _address;
  Contact _contact;
  List<SmsMessage> _messages = [];

  SmsThread(int id) : this._id = id;

  /// Create a thread from a list of message, the id will be taken from
  /// the first message
  SmsThread.fromMessages(List<SmsMessage> messages) {
    if (messages == null || messages.length == 0) {
      return;
    }
    this._id = messages[0].threadId;
    this._address = messages[0].address;
    for (var msg in messages) {
      if (msg.threadId == _id) {
        this._messages.add(msg);
      }
    }
  }

  /// Add a message at the end
  void addMessage(SmsMessage msg) {
    if (msg.threadId == _id) {
      _messages.add(msg);
      if (this._address == null) {
        this._address = msg.address;
      }
    }
  }

  /// Add a message at the start
  void addNewMessage(SmsMessage msg) {
    if (msg.threadId == _id) {
      _messages.insert(0, msg);
      if (this._address == null) {
        this._address = msg.address;
      }
    }
  }

  /// Set contact through contact query
  Future findContact() async {
    ContactQuery query = new ContactQuery();
    Contact contact = await query.queryContact(this._address);
    if (contact != null) {
      this._contact = contact;
    }
  }

  /// Get messages from thread
  List<SmsMessage> get messages => this._messages;

  /// Get address
  String get address => this._address;

  /// Set messages in thread
  set messages(List<SmsMessage> messages) => this._messages = messages;

  /// Get thread id
  int get id => this._id;

  /// Get thread id (for compatibility)
  int get threadId => this._id;

  /// Get contact info
  Contact get contact => this._contact;

  /// Set contact info
  set contact(Contact contact) => this._contact = contact;
}

/// A SMS receiver that creates a stream of SMS
///
///
/// Usage:
///
/// ```dart
/// var receiver = SmsReceiver();
/// receiver.onSmsReceived.listen((SmsMessage msg) => ...);
/// ```
class SmsReceiver {
  static SmsReceiver _instance;
  final EventChannel _channel;
  Stream<SmsMessage> _onSmsReceived;

  factory SmsReceiver() {
    if (_instance == null) {
      final EventChannel eventChannel = const EventChannel(
          "plugins.babariviere.com/recvSMS", const JSONMethodCodec());
      _instance = new SmsReceiver._private(eventChannel);
    }
    return _instance;
  }

  SmsReceiver._private(this._channel);

  /// Create a stream that collect received SMS
  Stream<SmsMessage> get onSmsReceived {
    if (_onSmsReceived == null) {
      print("Creating sms receiver");
      _onSmsReceived = _channel.receiveBroadcastStream().map((dynamic event) {
        SmsMessage msg = new SmsMessage.fromJson(event);
        msg.kind = SmsMessageKind.Received;
        return msg;
      });
    }
    return _onSmsReceived;
  }
}

/// A SMS sender
class SmsSender {
  static SmsSender _instance;
  final MethodChannel _methodChannel;

  factory SmsSender() {
    if (_instance == null) {
      final MethodChannel methodChannel = const MethodChannel(
          "plugins.babariviere.com/sendSMS");
      _instance = new SmsSender._private(methodChannel);
    }
    return _instance;
  }

  SmsSender._private(this._methodChannel);

  /// Send an SMS
  ///
  /// Take a message in argument + 2 functions that will be called on success or on error
  ///
  /// This function will not set automatically thread id, you have to do it
  Future<SmsMessage> sendSms(SmsMessage msg) async {
    if (msg == null || msg.address == null || msg.body == null) {
      if (msg == null) {
        throw ("no given message");
      } else if (msg.address == null) {
        throw ("no given address");
      } else if (msg.body == null) {
        throw ("no given body");
      }
      return null;
    }
<<<<<<< HEAD
    await _channel.invokeMethod("sendSMS", msg.toMap);
    return new SmsMessage(msg.address, msg.body,
        threadId: msg.threadId,
        date: new DateTime.now(),
        kind: SmsMessageKind.Sent);
=======
    msg.addStateListener(SMScallback);
    Map map = msg.toMap;
    Function(int) callback = (int i) => print("i");
    print(callback.toString());
    String name = _nameOfFunction(callback);
    print(msg.onStateUpdate.toString());
    print(_nameOfFunction(msg.onStateUpdate));
    map["callback"] = _nameOfFunction(msg.onStateUpdate);
    print(map.toString());
    await _methodChannel.invokeMethod("sendSMS", map).then((dynamic val) {
      msg.date = new DateTime.now();
    });
>>>>>>> 568308a3
  }
}

String _nameOfFunction(Function callback) {
  if (callback == null) {
    return '';
  }

  final String longName = callback.toString();
  final int functionIndex = longName.indexOf('Function');
  if (functionIndex == -1) return null;
  final int openQuote = longName.indexOf("'", functionIndex + 1);
  if (openQuote == -1) return null;
  final int closeQuote = longName.indexOf("'", openQuote + 1);
  if (closeQuote == -1) return null;
  return longName.substring(openQuote + 1, closeQuote);
}

SMScallback(int i) {
  print("Called");
  print(i);
}


enum SmsQueryKind { Inbox, Sent, Draft }

/// A SMS query
class SmsQuery {
  static SmsQuery _instance;
  final MethodChannel _channel;

  factory SmsQuery() {
    if (_instance == null) {
      final MethodChannel methodChannel = const MethodChannel(
          "plugins.babariviere.com/querySMS", const JSONMethodCodec());
      _instance = new SmsQuery._private(methodChannel);
    }
    return _instance;
  }

  SmsQuery._private(this._channel);

  /// Wrapper for query only one kind
  Future<List<SmsMessage>> _querySmsWrapper(
      {int start,
      int count,
      String address,
      int threadId,
      SmsQueryKind kind: SmsQueryKind.Inbox}) async {
    Map arguments = {};
    if (start != null && start >= 0) {
      arguments["start"] = start;
    }
    if (count != null && count > 0) {
      arguments["count"] = count;
    }
    if (address != null && address.isNotEmpty) {
      arguments["address"] = address;
    }
    if (threadId != null && threadId >= 0) {
      arguments["thread_id"] = threadId;
    }
    String function;
    SmsMessageKind msgKind;
    if (kind == SmsQueryKind.Inbox) {
      function = "getInbox";
      msgKind = SmsMessageKind.Received;
    } else if (kind == SmsQueryKind.Sent) {
      function = "getSent";
      msgKind = SmsMessageKind.Sent;
    } else {
      function = "getDraft";
      msgKind = SmsMessageKind.Draft;
    }
    return await _channel.invokeMethod(function, arguments).then((dynamic val) {
      List<SmsMessage> list = [];
      for (Map data in val) {
        SmsMessage msg = new SmsMessage.fromJson(data);
        msg.kind = msgKind;
        list.add(msg);
      }
      return list;
    });
  }

  /// Query a list of SMS
  Future<List<SmsMessage>> querySms(
      {int start,
      int count,
      String address,
      int threadId,
      List<SmsQueryKind> kinds: const [SmsQueryKind.Inbox],
      bool sort: true}) async {
    List<SmsMessage> result = [];
    for (var kind in kinds) {
      result
        ..addAll(await this._querySmsWrapper(
          start: start,
          count: count,
          address: address,
          threadId: threadId,
          kind: kind,
        ));
    }
    if (sort == true) {
      result.sort((a, b) => a.compareTo(b));
    }
    return (result);
  }

  /// Query multiple thread by id
  Future<List<SmsThread>> queryThreads(List<int> threadsId,
      {List<SmsQueryKind> kinds: const [SmsQueryKind.Inbox]}) async {
    List<SmsThread> threads = <SmsThread>[];
    for (var id in threadsId) {
      final thread = new SmsThread(id);
      thread.messages = await this.querySms(threadId: id, kinds: kinds);
      await thread.findContact();
      threads.add(thread);
    }
    return threads;
  }

  /// Get all SMS
  Future<List<SmsMessage>> get getAllSms async {
    return this.querySms(
        kinds: [SmsQueryKind.Sent, SmsQueryKind.Inbox, SmsQueryKind.Draft]);
  }

  /// Get all threads
  Future<List<SmsThread>> get getAllThreads async {
    List<SmsMessage> messages = await this.getAllSms;
    Map<int, List<SmsMessage>> filtered = {};
    messages.forEach((msg) {
      if (!filtered.containsKey(msg.threadId)) {
        filtered[msg.threadId] = [];
      }
      filtered[msg.threadId].add(msg);
    });
    List<SmsThread> threads = <SmsThread>[];
    for (var k in filtered.keys) {
      final thread = new SmsThread.fromMessages(filtered[k]);
      await thread.findContact();
      threads.add(thread);
    }
    return threads;
  }
}<|MERGE_RESOLUTION|>--- conflicted
+++ resolved
@@ -310,13 +310,11 @@
       }
       return null;
     }
-<<<<<<< HEAD
     await _channel.invokeMethod("sendSMS", msg.toMap);
     return new SmsMessage(msg.address, msg.body,
         threadId: msg.threadId,
         date: new DateTime.now(),
         kind: SmsMessageKind.Sent);
-=======
     msg.addStateListener(SMScallback);
     Map map = msg.toMap;
     Function(int) callback = (int i) => print("i");
@@ -329,7 +327,6 @@
     await _methodChannel.invokeMethod("sendSMS", map).then((dynamic val) {
       msg.date = new DateTime.now();
     });
->>>>>>> 568308a3
   }
 }
 
