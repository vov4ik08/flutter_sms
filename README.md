# Flutter SMS

This is an SMS library for flutter.

It only support Android for now (I can't do it for iOS because I don't own Mac).

## Getting Started

For help getting started with Flutter, view our online
[documentation](https://flutter.io/).

For help on editing plugin code, view the [documentation](https://flutter.io/platform-plugins/#edit-code).

## Installation and Usage

Once you're familiar with Flutter you may install this package adding `sms` (0.1.0 or higher) to the dependencies list
of the `pubspec.yaml` file as follow:

```yaml
dependencies:
  flutter:
    sdk: flutter

  sms: ^0.1.0
```

Then run the command `flutter packages get` on the console.

## Querying SMS messages

Add the import statement for `sms` and create an instance of the *SmsQuery* class:

```dart
import 'package:sms/sms.dart';

void main() {
  SmsQuery query = new SmsQuery();
}

```

## Getting all SMS messages

```dart
List<SmsMessage> messages = await query.getAllSms;
```

**Note**: _the use of `await` keyword means that `getAllSms` is resolved asynchronously
and a Future is retorned._

## Filtering SMS messages

The method `querySms` from the `SmsQuery` class returns a list of sms depending of the supplied parameters. For example,
for querying all the sms messages sent and received write the followed code:

```dart
await query.querySms({
    kinds: [SmsQueryKind.Inbox, SmsQueryKind.Sent]
});
```

You can also query all the sms messages sent and received from a specific contact:

```dart
await query.querySms({
    address: getContactAddress()
});
```

## Getting all Threads Conversations

With `SmsQuery` you can also get the entire list of conversations:

```dart
List<SmsThread> threads = await query.getAllThreads;
```

## Getting the Contact info

Each conversation thread is related with a Contact. 
The class `Contact` contains all the info of a thread contact (address, photo, full name).
To get access to `Contact` class you must import `'package:sms/contact.dart'` into your dart file:

```dart
import 'package:sms/contact.dart';

void main() {
  ...
  Contact contact = threads.first.contact;
  print(contact.address);
}
```

## Querying Contact

You can also query a contact by its address _(phone number)_:

```dart
import 'package:sms/contact.dart';

void main() {
  ContactQuery contacts = new ContactQuery();
  Contact contact = await contacts.queryContact(someAddress());
  print(contact.fullName);
}
String getAddress() {...}
```

## The Contact photo

You can retrieve the photo of the contact (full size or thumbnail):

```dart
...
Photo photo = contact.photo;
Uint8List thumbnail = await photo.readBytes();
Uint8List fullSize = await photo.readBytes(fullSize: true);
```

**Note**: _the use of `await` keyword means that `readBytes()` is resolved asynchronously
and a Future is returned._

## User Profile

Some times it is useful to request basic info of the phone owner, like the contact photo, addresses, etc.

```dart
import 'package:sms/contact.dart';

UserProfileProvider provider = new UserProfileProvider();
UserProfile profile = await provider.getUserProfile();
print(profile.fullName);
```

## Sending SMS

What about sending a SMS? All you have to do is to create an instance of the `SmsSender` class:

```dart
import 'package:sms/sms.dart';

void main() {
  SmsSender sender = new SmsSender();
  String address = someAddress(); 
  ...
  sender.sendSms(new SmsMessage(address, 'Hello flutter!'));
}
```

To be notified when the message is sent and/or delivered, you must add a listener to your message:

```dart
import 'package:sms/sms.dart';

void main() {
	SmsSender sender = new SmsSender();
<<<<<<< HEAD
	String address = someAddress();
	...
	SmsMessage message = new SmsMessage(address, 'Hello flutter!');
	message.onStateChanged.listen((state) {
=======
	String address = getAddress();
	...
	SmsMessage message = new SmsMessage(address, 'Hello flutter!');
	message.addStateListener((state) {
>>>>>>> 47ce8beb
		if (state == SmsMessageState.Sent) {
			print("SMS is sent!");
		} else if (state == SmsMessageState.Delivered) {
			print("SMS is delivered!");
		}
	});
	sender.sendSms(message);
}
```
<<<<<<< HEAD
Some times it is usefull to be notified of delivered messages regardless of the message. To do that you must subscribe to the `onSmsDelivered` of the `SmsSender` class instance:

```dart
void main() {
...
SmsSender sender = new SmsSender();
sender.onSmsDelivered.listen((SmsMessage message){
  print('${message.address} received your message.');
}));
}
```

**Note**: Using the `onSmsDelivered` from the `SmsSender` will only notify to listeners of messages that has been sent through `SmsSender.send()`.
=======
>>>>>>> 47ce8beb

## Receiving SMS

If you want to be notified for incoming new messages you must subscribe to an instance of the `SmsReceiver` class:

```dart
import 'package:sms/sms.dart';

void main() {
  SmsReceiver receiver = new SmsReceiver();
  receiver.onSmsReceived.listen((SmsMessage msg) => print(msg.body));
}
```

## Roadmap

- [x] SMS Receiver
- [x] SMS Sender
<<<<<<< HEAD
- [x] SMS Delivery
=======
- [X] SMS Delivery
>>>>>>> 47ce8beb
- [x] SMS Query
- [x] SMS Thread
- [ ] MMS Receiver
- [ ] MMS Sender
- [ ] MMS Delivery
- [ ] MMS Query
- [ ] Multi Sim Card
- [x] Contact
- [x] Contact Photo (full size, thumbnail)
- [x] User profile (basic info)

## Contributions

Any contribution is welcome.<|MERGE_RESOLUTION|>--- conflicted
+++ resolved
@@ -141,7 +141,7 @@
 
 void main() {
   SmsSender sender = new SmsSender();
-  String address = someAddress(); 
+  String address = someAddress();
   ...
   sender.sendSms(new SmsMessage(address, 'Hello flutter!'));
 }
@@ -154,17 +154,10 @@
 
 void main() {
 	SmsSender sender = new SmsSender();
-<<<<<<< HEAD
 	String address = someAddress();
 	...
 	SmsMessage message = new SmsMessage(address, 'Hello flutter!');
 	message.onStateChanged.listen((state) {
-=======
-	String address = getAddress();
-	...
-	SmsMessage message = new SmsMessage(address, 'Hello flutter!');
-	message.addStateListener((state) {
->>>>>>> 47ce8beb
 		if (state == SmsMessageState.Sent) {
 			print("SMS is sent!");
 		} else if (state == SmsMessageState.Delivered) {
@@ -174,7 +167,6 @@
 	sender.sendSms(message);
 }
 ```
-<<<<<<< HEAD
 Some times it is usefull to be notified of delivered messages regardless of the message. To do that you must subscribe to the `onSmsDelivered` of the `SmsSender` class instance:
 
 ```dart
@@ -188,8 +180,6 @@
 ```
 
 **Note**: Using the `onSmsDelivered` from the `SmsSender` will only notify to listeners of messages that has been sent through `SmsSender.send()`.
-=======
->>>>>>> 47ce8beb
 
 ## Receiving SMS
 
@@ -208,11 +198,7 @@
 
 - [x] SMS Receiver
 - [x] SMS Sender
-<<<<<<< HEAD
 - [x] SMS Delivery
-=======
-- [X] SMS Delivery
->>>>>>> 47ce8beb
 - [x] SMS Query
 - [x] SMS Thread
 - [ ] MMS Receiver
